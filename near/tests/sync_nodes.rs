use std::collections::HashMap;
use std::sync::atomic::{AtomicBool, Ordering};
use std::sync::Arc;
use std::time::Duration;

use actix::{Actor, Addr, System};
use futures::future;
use futures::future::Future;
use tempdir::TempDir;

use near::config::TESTING_INIT_STAKE;
<<<<<<< HEAD
use near::{load_test_config, start_with_config, GenesisConfig, NightshadeRuntime};
use near_chain::{Block, Chain, ChainGenesis};
=======
use near::{load_test_config, start_with_config, GenesisConfig};
use near_chain::{Block, BlockHeader};
>>>>>>> e58a1c88
use near_client::{ClientActor, GetBlock};
use near_crypto::{InMemorySigner, KeyType};
use near_network::test_utils::{convert_boot_nodes, open_port, WaitOrTimeout};
use near_network::{NetworkClientMessages, PeerInfo};
<<<<<<< HEAD
use near_primitives::crypto::signer::InMemorySigner;
use near_primitives::serialize::BaseEncode;
use near_primitives::test_utils::{heavy_test, init_integration_logger, init_test_logger};
use near_primitives::transaction::{StakeTransaction, TransactionBody};
use near_primitives::types::{BlockIndex, EpochId};
use near_store::test_utils::create_test_store;

/// Utility to generate genesis header from config for testing purposes.
fn genesis_block(genesis_config: GenesisConfig) -> Block {
    let dir = TempDir::new("unused").unwrap();
    let store = create_test_store();
    let genesis_time = genesis_config.genesis_time.clone();
    let runtime =
        Arc::new(NightshadeRuntime::new(dir.path(), store.clone(), genesis_config.clone()));
    let mut chain = Chain::new(
        store,
        runtime,
        &ChainGenesis::new(
            genesis_time,
            genesis_config.gas_limit,
            genesis_config.gas_price,
            genesis_config.total_supply,
            genesis_config.max_inflation_rate,
            genesis_config.gas_price_adjustment_rate,
        ),
    )
    .unwrap();
    chain.get_block(&chain.genesis().hash()).unwrap().clone()
}
=======
use near_primitives::test_utils::{init_integration_logger, init_test_logger};
use near_primitives::transaction::{Action, SignedTransaction, StakeAction};
use testlib::{genesis_hash, genesis_header};
>>>>>>> e58a1c88

// This assumes that there is no index skipped. Otherwise epoch hash calculation will be wrong.
fn add_blocks(
    mut blocks: Vec<Block>,
    client: Addr<ClientActor>,
    num: usize,
    epoch_length: BlockIndex,
    signer: Arc<InMemorySigner>,
) -> Vec<Block> {
    let mut prev = &blocks[blocks.len() - 1];
    for _ in 0..num {
        let epoch_id = match prev.header.height + 1 {
            height if height <= epoch_length => EpochId::default(),
            height => {
                EpochId(blocks[(((height - 1) / epoch_length - 1) * epoch_length) as usize].hash())
            }
        };
        let block = Block::produce(
            &prev.header,
            prev.header.height + 1,
            blocks[0].chunks.clone(),
            epoch_id,
            vec![],
            HashMap::default(),
            0,
            0,
            signer.clone(),
        );
        let _ = client.do_send(NetworkClientMessages::Block(
            block.clone(),
            PeerInfo::random().id,
            false,
        ));
        blocks.push(block);
        prev = &blocks[blocks.len() - 1];
    }
    blocks
}

/// One client is in front, another must sync to it before they can produce blocks.
#[test]
fn sync_nodes() {
<<<<<<< HEAD
    heavy_test(|| {
        init_test_logger();

        let mut genesis_config = GenesisConfig::test(vec!["other"]);
        genesis_config.epoch_length = 5;
        let genesis_block = genesis_block(genesis_config.clone());

        let (port1, port2) = (open_port(), open_port());
        let mut near1 = load_test_config("test1", port1, &genesis_config);
        near1.network_config.boot_nodes = convert_boot_nodes(vec![("test2", port2)]);
        near1.client_config.min_num_peers = 1;
        let mut near2 = load_test_config("test2", port2, &genesis_config);
        near2.network_config.boot_nodes = convert_boot_nodes(vec![("test1", port1)]);
        near2.client_config.min_num_peers = 1;

        let system = System::new("NEAR");

        let dir1 = TempDir::new("sync_nodes_1").unwrap();
        let (client1, _) = start_with_config(dir1.path(), near1);

        let signer = Arc::new(InMemorySigner::from_seed("other", "other"));
        let _ = add_blocks(vec![genesis_block], client1, 12, genesis_config.epoch_length, signer);

        let dir2 = TempDir::new("sync_nodes_2").unwrap();
        let (_, view_client2) = start_with_config(dir2.path(), near2);

        WaitOrTimeout::new(
            Box::new(move |_ctx| {
                actix::spawn(view_client2.send(GetBlock::Best).then(|res| {
                    match &res {
                        Ok(Ok(b)) if b.header.height == 12 => System::current().stop(),
                        Err(_) => return futures::future::err(()),
                        _ => {}
                    };
                    futures::future::ok(())
                }));
            }),
            100,
            60000,
        )
        .start();

        system.run().unwrap();
    });
=======
    init_test_logger();

    let mut genesis_config = GenesisConfig::test(vec!["other"]);
    genesis_config.epoch_length = 5;
    let genesis_header = genesis_header(&genesis_config);

    let (port1, port2) = (open_port(), open_port());
    let mut near1 = load_test_config("test1", port1, &genesis_config);
    near1.network_config.boot_nodes = convert_boot_nodes(vec![("test2", port2)]);
    let mut near2 = load_test_config("test2", port2, &genesis_config);
    near2.network_config.boot_nodes = convert_boot_nodes(vec![("test1", port1)]);

    let system = System::new("NEAR");

    let dir1 = TempDir::new("sync_nodes_1").unwrap();
    let (client1, _) = start_with_config(dir1.path(), near1);

    let signer = Arc::new(InMemorySigner::from_seed("other", KeyType::ED25519, "other"));
    let _ = add_blocks(&genesis_header, client1, 11, signer);

    let dir2 = TempDir::new("sync_nodes_2").unwrap();
    let (_, view_client2) = start_with_config(dir2.path(), near2);

    WaitOrTimeout::new(
        Box::new(move |_ctx| {
            actix::spawn(view_client2.send(GetBlock::Best).then(|res| {
                match &res {
                    Ok(Ok(b)) if b.header.height == 11 => System::current().stop(),
                    Err(_) => return futures::future::err(()),
                    _ => {}
                };
                futures::future::ok(())
            }));
        }),
        100,
        60000,
    )
    .start();

    system.run().unwrap();
>>>>>>> e58a1c88
}

/// Clients connect and then one of them becomes in front. The other one must then sync to it.
#[test]
fn sync_after_sync_nodes() {
<<<<<<< HEAD
    heavy_test(|| {
        init_test_logger();

        let mut genesis_config = GenesisConfig::test(vec!["other"]);
        genesis_config.epoch_length = 5;
        let genesis_block = genesis_block(genesis_config.clone());

        let (port1, port2) = (open_port(), open_port());
        let mut near1 = load_test_config("test1", port1, &genesis_config);
        near1.network_config.boot_nodes = convert_boot_nodes(vec![("test2", port2)]);
        near1.client_config.min_num_peers = 1;
        let mut near2 = load_test_config("test2", port2, &genesis_config);
        near2.network_config.boot_nodes = convert_boot_nodes(vec![("test1", port1)]);
        near2.client_config.min_num_peers = 1;

        let system = System::new("NEAR");

        let dir1 = TempDir::new("sync_nodes_1").unwrap();
        let (client1, _) = start_with_config(dir1.path(), near1);

        let dir2 = TempDir::new("sync_nodes_2").unwrap();
        let (_, view_client2) = start_with_config(dir2.path(), near2);

        let signer = Arc::new(InMemorySigner::from_seed("other", "other"));
        let blocks = add_blocks(
            vec![genesis_block],
            client1.clone(),
            12,
            genesis_config.epoch_length,
            signer.clone(),
        );

        let next_step = Arc::new(AtomicBool::new(false));
        let epoch_length = genesis_config.epoch_length;
        WaitOrTimeout::new(
            Box::new(move |_ctx| {
                let blocks1 = blocks.clone();
                let client11 = client1.clone();
                let signer1 = signer.clone();
                let next_step1 = next_step.clone();
                actix::spawn(view_client2.send(GetBlock::Best).then(move |res| {
                    match &res {
                        Ok(Ok(b)) if b.header.height == 12 => {
                            if !next_step1.load(Ordering::Relaxed) {
                                let _ = add_blocks(blocks1, client11, 11, epoch_length, signer1);
                                next_step1.store(true, Ordering::Relaxed);
                            }
=======
    init_test_logger();

    let mut genesis_config = GenesisConfig::test(vec!["other"]);
    genesis_config.epoch_length = 5;
    let genesis_header = genesis_header(&genesis_config);

    let (port1, port2) = (open_port(), open_port());
    let mut near1 = load_test_config("test1", port1, &genesis_config);
    near1.network_config.boot_nodes = convert_boot_nodes(vec![("test2", port2)]);
    let mut near2 = load_test_config("test2", port2, &genesis_config);
    near2.network_config.boot_nodes = convert_boot_nodes(vec![("test1", port1)]);

    let system = System::new("NEAR");

    let dir1 = TempDir::new("sync_nodes_1").unwrap();
    let (client1, _) = start_with_config(dir1.path(), near1);

    let dir2 = TempDir::new("sync_nodes_2").unwrap();
    let (_, view_client2) = start_with_config(dir2.path(), near2);

    let signer = Arc::new(InMemorySigner::from_seed("other", KeyType::ED25519, "other"));
    let last_block = add_blocks(&genesis_header, client1.clone(), 11, signer.clone());

    let next_step = Arc::new(AtomicBool::new(false));
    WaitOrTimeout::new(
        Box::new(move |_ctx| {
            let last_block1 = last_block.clone();
            let client11 = client1.clone();
            let signer1 = signer.clone();
            let next_step1 = next_step.clone();
            actix::spawn(view_client2.send(GetBlock::Best).then(move |res| {
                match &res {
                    Ok(Ok(b)) if b.header.height == 11 => {
                        if !next_step1.load(Ordering::Relaxed) {
                            let _ = add_blocks(&last_block1, client11, 11, signer1);
                            next_step1.store(true, Ordering::Relaxed);
>>>>>>> e58a1c88
                        }
                        Ok(Ok(b)) if b.header.height > 20 => System::current().stop(),
                        Err(_) => return futures::future::err(()),
                        _ => {}
                    };
                    futures::future::ok(())
                }));
            }),
            100,
            60000,
        )
        .start();

        system.run().unwrap();
    });
}

/// Starts one validation node, it reduces it's stake to 1/2 of the stake.
/// Second node starts after 1s, needs to catchup & state sync and then make sure it's
#[test]
fn sync_state_stake_change() {
<<<<<<< HEAD
    heavy_test(|| {
        init_integration_logger();

        let mut genesis_config = GenesisConfig::test(vec!["test1"]);
        genesis_config.epoch_length = 5;
        genesis_config.validator_kickout_threshold = 80;

        let (port1, port2) = (open_port(), open_port());
        let mut near1 = load_test_config("test1", port1, &genesis_config);
        near1.network_config.boot_nodes = convert_boot_nodes(vec![("test2", port2)]);
        near1.client_config.min_num_peers = 0;
        near1.client_config.min_block_production_delay = Duration::from_millis(200);
        let mut near2 = load_test_config("test2", port2, &genesis_config);
        near2.network_config.boot_nodes = convert_boot_nodes(vec![("test1", port1)]);
        near2.client_config.min_block_production_delay = Duration::from_millis(200);
        near2.client_config.min_num_peers = 1;
        near2.client_config.skip_sync_wait = false;

        let system = System::new("NEAR");

        let unstake_transaction = TransactionBody::Stake(StakeTransaction {
            nonce: 1,
            originator: "test1".to_string(),
            amount: TESTING_INIT_STAKE / 2,
            public_key: near1.block_producer.as_ref().unwrap().signer.public_key().to_base(),
        })
        .sign(&*near1.block_producer.as_ref().unwrap().signer);

        let dir1 = TempDir::new("sync_state_stake_change_1").unwrap();
        let dir2 = TempDir::new("sync_state_stake_change_2").unwrap();
        let (client1, view_client1) = start_with_config(dir1.path(), near1);

        actix::spawn(
            client1
                .send(NetworkClientMessages::Transaction(unstake_transaction))
                .map(|_| ())
                .map_err(|_| ()),
        );

        let started = Arc::new(AtomicBool::new(false));
        let dir2_path = dir2.path().to_path_buf();
        WaitOrTimeout::new(
            Box::new(move |_ctx| {
                let started_copy = started.clone();
                let near2_copy = near2.clone();
                let dir2_path_copy = dir2_path.clone();
                actix::spawn(view_client1.send(GetBlock::Best).then(move |res| {
                    let latest_block_height = res.unwrap().unwrap().header.height;
                    if !started_copy.load(Ordering::SeqCst) && latest_block_height > 10 {
                        started_copy.store(true, Ordering::SeqCst);
                        let (_, view_client2) = start_with_config(&dir2_path_copy, near2_copy);

                        WaitOrTimeout::new(
                            Box::new(move |_ctx| {
                                actix::spawn(view_client2.send(GetBlock::Best).then(move |res| {
                                    if let Ok(block) = res.unwrap() {
                                        if block.header.height > latest_block_height + 1 {
                                            System::current().stop()
                                        }
                                    }
                                    future::result::<_, ()>(Ok(()))
                                }));
                            }),
                            100,
                            30000,
                        )
                        .start();
                    }
                    future::result(Ok(()))
                }));
            }),
            100,
            35000,
        )
        .start();

        system.run().unwrap();
    });
=======
    // init_test_logger();
    init_integration_logger();

    let mut genesis_config = GenesisConfig::test(vec!["test1"]);
    genesis_config.epoch_length = 5;
    let genesis_hash = genesis_hash(&genesis_config);

    let (port1, port2) = (open_port(), open_port());
    let mut near1 = load_test_config("test1", port1, &genesis_config);
    near1.network_config.boot_nodes = convert_boot_nodes(vec![("test2", port2)]);
    near1.client_config.min_block_production_delay = Duration::from_millis(100);
    let mut near2 = load_test_config("test2", port2, &genesis_config);
    near2.network_config.boot_nodes = convert_boot_nodes(vec![("test1", port1)]);
    near2.client_config.min_block_production_delay = Duration::from_millis(100);
    near2.client_config.min_num_peers = 1;
    near2.client_config.skip_sync_wait = false;

    let system = System::new("NEAR");
    let unstake_transaction = SignedTransaction::from_actions(
        1,
        "test1".to_string(),
        "test1".to_string(),
        near1.block_producer.as_ref().unwrap().signer.clone(),
        vec![Action::Stake(StakeAction {
            stake: TESTING_INIT_STAKE / 2,
            public_key: near1.block_producer.as_ref().unwrap().signer.public_key(),
        })],
        genesis_hash,
    );

    let dir1 = TempDir::new("sync_state_stake_change_1").unwrap();
    let dir2 = TempDir::new("sync_state_stake_change_2").unwrap();
    let (client1, view_client1) = start_with_config(dir1.path(), near1);

    actix::spawn(
        client1
            .send(NetworkClientMessages::Transaction(unstake_transaction))
            .map(|_| ())
            .map_err(|_| ()),
    );

    let started = Arc::new(AtomicBool::new(false));
    let dir2_path = dir2.path().to_path_buf();
    WaitOrTimeout::new(
        Box::new(move |_ctx| {
            let started_copy = started.clone();
            let near2_copy = near2.clone();
            let dir2_path_copy = dir2_path.clone();
            actix::spawn(view_client1.send(GetBlock::Best).then(move |res| {
                let latest_block_height = res.unwrap().unwrap().header.height;
                if !started_copy.load(Ordering::SeqCst) && latest_block_height > 10 {
                    started_copy.store(true, Ordering::SeqCst);
                    let (_, view_client2) = start_with_config(&dir2_path_copy, near2_copy);

                    WaitOrTimeout::new(
                        Box::new(move |_ctx| {
                            actix::spawn(view_client2.send(GetBlock::Best).then(move |res| {
                                if res.unwrap().unwrap().header.height > latest_block_height + 1 {
                                    System::current().stop()
                                }
                                future::result::<_, ()>(Ok(()))
                            }));
                        }),
                        100,
                        30000,
                    )
                    .start();
                }
                future::result(Ok(()))
            }));
        }),
        100,
        35000,
    )
    .start();

    system.run().unwrap();
>>>>>>> e58a1c88
}<|MERGE_RESOLUTION|>--- conflicted
+++ resolved
@@ -9,18 +9,12 @@
 use tempdir::TempDir;
 
 use near::config::TESTING_INIT_STAKE;
-<<<<<<< HEAD
 use near::{load_test_config, start_with_config, GenesisConfig, NightshadeRuntime};
 use near_chain::{Block, Chain, ChainGenesis};
-=======
-use near::{load_test_config, start_with_config, GenesisConfig};
-use near_chain::{Block, BlockHeader};
->>>>>>> e58a1c88
 use near_client::{ClientActor, GetBlock};
 use near_crypto::{InMemorySigner, KeyType};
 use near_network::test_utils::{convert_boot_nodes, open_port, WaitOrTimeout};
 use near_network::{NetworkClientMessages, PeerInfo};
-<<<<<<< HEAD
 use near_primitives::crypto::signer::InMemorySigner;
 use near_primitives::serialize::BaseEncode;
 use near_primitives::test_utils::{heavy_test, init_integration_logger, init_test_logger};
@@ -50,11 +44,6 @@
     .unwrap();
     chain.get_block(&chain.genesis().hash()).unwrap().clone()
 }
-=======
-use near_primitives::test_utils::{init_integration_logger, init_test_logger};
-use near_primitives::transaction::{Action, SignedTransaction, StakeAction};
-use testlib::{genesis_hash, genesis_header};
->>>>>>> e58a1c88
 
 // This assumes that there is no index skipped. Otherwise epoch hash calculation will be wrong.
 fn add_blocks(
@@ -97,7 +86,6 @@
 /// One client is in front, another must sync to it before they can produce blocks.
 #[test]
 fn sync_nodes() {
-<<<<<<< HEAD
     heavy_test(|| {
         init_test_logger();
 
@@ -118,7 +106,7 @@
         let dir1 = TempDir::new("sync_nodes_1").unwrap();
         let (client1, _) = start_with_config(dir1.path(), near1);
 
-        let signer = Arc::new(InMemorySigner::from_seed("other", "other"));
+        let signer = Arc::new(InMemorySigner::from_seed("other", KeyType::ED25519, "other"));
         let _ = add_blocks(vec![genesis_block], client1, 12, genesis_config.epoch_length, signer);
 
         let dir2 = TempDir::new("sync_nodes_2").unwrap();
@@ -142,54 +130,11 @@
 
         system.run().unwrap();
     });
-=======
-    init_test_logger();
-
-    let mut genesis_config = GenesisConfig::test(vec!["other"]);
-    genesis_config.epoch_length = 5;
-    let genesis_header = genesis_header(&genesis_config);
-
-    let (port1, port2) = (open_port(), open_port());
-    let mut near1 = load_test_config("test1", port1, &genesis_config);
-    near1.network_config.boot_nodes = convert_boot_nodes(vec![("test2", port2)]);
-    let mut near2 = load_test_config("test2", port2, &genesis_config);
-    near2.network_config.boot_nodes = convert_boot_nodes(vec![("test1", port1)]);
-
-    let system = System::new("NEAR");
-
-    let dir1 = TempDir::new("sync_nodes_1").unwrap();
-    let (client1, _) = start_with_config(dir1.path(), near1);
-
-    let signer = Arc::new(InMemorySigner::from_seed("other", KeyType::ED25519, "other"));
-    let _ = add_blocks(&genesis_header, client1, 11, signer);
-
-    let dir2 = TempDir::new("sync_nodes_2").unwrap();
-    let (_, view_client2) = start_with_config(dir2.path(), near2);
-
-    WaitOrTimeout::new(
-        Box::new(move |_ctx| {
-            actix::spawn(view_client2.send(GetBlock::Best).then(|res| {
-                match &res {
-                    Ok(Ok(b)) if b.header.height == 11 => System::current().stop(),
-                    Err(_) => return futures::future::err(()),
-                    _ => {}
-                };
-                futures::future::ok(())
-            }));
-        }),
-        100,
-        60000,
-    )
-    .start();
-
-    system.run().unwrap();
->>>>>>> e58a1c88
 }
 
 /// Clients connect and then one of them becomes in front. The other one must then sync to it.
 #[test]
 fn sync_after_sync_nodes() {
-<<<<<<< HEAD
     heavy_test(|| {
         init_test_logger();
 
@@ -237,44 +182,6 @@
                                 let _ = add_blocks(blocks1, client11, 11, epoch_length, signer1);
                                 next_step1.store(true, Ordering::Relaxed);
                             }
-=======
-    init_test_logger();
-
-    let mut genesis_config = GenesisConfig::test(vec!["other"]);
-    genesis_config.epoch_length = 5;
-    let genesis_header = genesis_header(&genesis_config);
-
-    let (port1, port2) = (open_port(), open_port());
-    let mut near1 = load_test_config("test1", port1, &genesis_config);
-    near1.network_config.boot_nodes = convert_boot_nodes(vec![("test2", port2)]);
-    let mut near2 = load_test_config("test2", port2, &genesis_config);
-    near2.network_config.boot_nodes = convert_boot_nodes(vec![("test1", port1)]);
-
-    let system = System::new("NEAR");
-
-    let dir1 = TempDir::new("sync_nodes_1").unwrap();
-    let (client1, _) = start_with_config(dir1.path(), near1);
-
-    let dir2 = TempDir::new("sync_nodes_2").unwrap();
-    let (_, view_client2) = start_with_config(dir2.path(), near2);
-
-    let signer = Arc::new(InMemorySigner::from_seed("other", KeyType::ED25519, "other"));
-    let last_block = add_blocks(&genesis_header, client1.clone(), 11, signer.clone());
-
-    let next_step = Arc::new(AtomicBool::new(false));
-    WaitOrTimeout::new(
-        Box::new(move |_ctx| {
-            let last_block1 = last_block.clone();
-            let client11 = client1.clone();
-            let signer1 = signer.clone();
-            let next_step1 = next_step.clone();
-            actix::spawn(view_client2.send(GetBlock::Best).then(move |res| {
-                match &res {
-                    Ok(Ok(b)) if b.header.height == 11 => {
-                        if !next_step1.load(Ordering::Relaxed) {
-                            let _ = add_blocks(&last_block1, client11, 11, signer1);
-                            next_step1.store(true, Ordering::Relaxed);
->>>>>>> e58a1c88
                         }
                         Ok(Ok(b)) if b.header.height > 20 => System::current().stop(),
                         Err(_) => return futures::future::err(()),
@@ -296,7 +203,6 @@
 /// Second node starts after 1s, needs to catchup & state sync and then make sure it's
 #[test]
 fn sync_state_stake_change() {
-<<<<<<< HEAD
     heavy_test(|| {
         init_integration_logger();
 
@@ -375,83 +281,4 @@
 
         system.run().unwrap();
     });
-=======
-    // init_test_logger();
-    init_integration_logger();
-
-    let mut genesis_config = GenesisConfig::test(vec!["test1"]);
-    genesis_config.epoch_length = 5;
-    let genesis_hash = genesis_hash(&genesis_config);
-
-    let (port1, port2) = (open_port(), open_port());
-    let mut near1 = load_test_config("test1", port1, &genesis_config);
-    near1.network_config.boot_nodes = convert_boot_nodes(vec![("test2", port2)]);
-    near1.client_config.min_block_production_delay = Duration::from_millis(100);
-    let mut near2 = load_test_config("test2", port2, &genesis_config);
-    near2.network_config.boot_nodes = convert_boot_nodes(vec![("test1", port1)]);
-    near2.client_config.min_block_production_delay = Duration::from_millis(100);
-    near2.client_config.min_num_peers = 1;
-    near2.client_config.skip_sync_wait = false;
-
-    let system = System::new("NEAR");
-    let unstake_transaction = SignedTransaction::from_actions(
-        1,
-        "test1".to_string(),
-        "test1".to_string(),
-        near1.block_producer.as_ref().unwrap().signer.clone(),
-        vec![Action::Stake(StakeAction {
-            stake: TESTING_INIT_STAKE / 2,
-            public_key: near1.block_producer.as_ref().unwrap().signer.public_key(),
-        })],
-        genesis_hash,
-    );
-
-    let dir1 = TempDir::new("sync_state_stake_change_1").unwrap();
-    let dir2 = TempDir::new("sync_state_stake_change_2").unwrap();
-    let (client1, view_client1) = start_with_config(dir1.path(), near1);
-
-    actix::spawn(
-        client1
-            .send(NetworkClientMessages::Transaction(unstake_transaction))
-            .map(|_| ())
-            .map_err(|_| ()),
-    );
-
-    let started = Arc::new(AtomicBool::new(false));
-    let dir2_path = dir2.path().to_path_buf();
-    WaitOrTimeout::new(
-        Box::new(move |_ctx| {
-            let started_copy = started.clone();
-            let near2_copy = near2.clone();
-            let dir2_path_copy = dir2_path.clone();
-            actix::spawn(view_client1.send(GetBlock::Best).then(move |res| {
-                let latest_block_height = res.unwrap().unwrap().header.height;
-                if !started_copy.load(Ordering::SeqCst) && latest_block_height > 10 {
-                    started_copy.store(true, Ordering::SeqCst);
-                    let (_, view_client2) = start_with_config(&dir2_path_copy, near2_copy);
-
-                    WaitOrTimeout::new(
-                        Box::new(move |_ctx| {
-                            actix::spawn(view_client2.send(GetBlock::Best).then(move |res| {
-                                if res.unwrap().unwrap().header.height > latest_block_height + 1 {
-                                    System::current().stop()
-                                }
-                                future::result::<_, ()>(Ok(()))
-                            }));
-                        }),
-                        100,
-                        30000,
-                    )
-                    .start();
-                }
-                future::result(Ok(()))
-            }));
-        }),
-        100,
-        35000,
-    )
-    .start();
-
-    system.run().unwrap();
->>>>>>> e58a1c88
 }