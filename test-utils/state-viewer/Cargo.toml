[package]
name = "state-viewer"
version = "0.1.0"
authors = ["Near Inc <hello@nearprotocol.com>"]
publish = false
edition = "2018"

[dependencies]
ansi_term = "0.12"
borsh = "0.9"
clap = "2.33"
tracing = "0.1"
<<<<<<< HEAD
rayon = "1.5"
=======
>>>>>>> 8c5937fc
serde_json = "1"

near-chain-configs = { path = "../../core/chain-configs" }
near-crypto = { path = "../../core/crypto" }
near-logger-utils = {path = "../../test-utils/logger"}
near-primitives = { path = "../../core/primitives" }
near-store = { path = "../../core/store" }
node-runtime = { path = "../../runtime/runtime" }
near-chain = { path = "../../chain/chain" }
near-network = { path = "../../chain/network" }
nearcore = { path = "../../nearcore" }
near-epoch-manager = { path = "../../chain/epoch_manager" }
near-vm-runner = {path="../../runtime/near-vm-runner"}
<<<<<<< HEAD

=======
>>>>>>> 8c5937fc

[dev-dependencies]
serde_json = "1"
near-client = { path = "../../chain/client" }
testlib = { path = "../../test-utils/testlib" }

[features]
sandbox = ["node-runtime/sandbox", "near-chain/sandbox", "near-network/sandbox", "near-client/sandbox"]
nightly_protocol_features = ["nearcore/nightly_protocol_features"]
nightly_protocol = ["nearcore/nightly_protocol"]
protocol_feature_limit_contract_functions_number = ["near-vm-runner/protocol_feature_limit_contract_functions_number"]<|MERGE_RESOLUTION|>--- conflicted
+++ resolved
@@ -10,10 +10,7 @@
 borsh = "0.9"
 clap = "2.33"
 tracing = "0.1"
-<<<<<<< HEAD
 rayon = "1.5"
-=======
->>>>>>> 8c5937fc
 serde_json = "1"
 
 near-chain-configs = { path = "../../core/chain-configs" }
@@ -26,11 +23,7 @@
 near-network = { path = "../../chain/network" }
 nearcore = { path = "../../nearcore" }
 near-epoch-manager = { path = "../../chain/epoch_manager" }
-near-vm-runner = {path="../../runtime/near-vm-runner"}
-<<<<<<< HEAD
-
-=======
->>>>>>> 8c5937fc
+near-vm-runner = {path = "../../runtime/near-vm-runner"}
 
 [dev-dependencies]
 serde_json = "1"
